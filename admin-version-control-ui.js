/**
 * Optimized Version Control UI for Wolf Property Management
 * 
 * Features:
 * - Real-time performance metrics
 * - Fast version switching with progress indicators
 * - Intelligent UI updates
 * - Batch change indicators
 * - Cache status display
 */

import optimizedVersionControlManager from './version-control-manager.js';

class OptimizedVersionControlUI {
    constructor() {
        this.versionManager = optimizedVersionControlManager;
        this.isInitialized = false;
        this.eventListeners = [];
        this.updateTimer = null;
        
        // UI state
        this.isRestoring = false;
        this.lastRestoreTime = 0;
        
        console.log('🎛️ Optimized Version Control UI created');
    }

    /**
     * Initialize the optimized UI
     */
    async initialize() {
        if (this.isInitialized) {
            console.warn('⚠️ Optimized Version Control UI already initialized');
            return;
        }

        console.log('🚀 Initializing Optimized Version Control UI...');

        try {
            // Initialize the version control manager
            const result = await this.versionManager.initialize();
            if (!result.success) {
                throw new Error(result.error);
            }

            // Add optimized UI elements
            this.addOptimizedUI();
            
                    // Set up event listeners
        this.setupEventListeners();
        
        // Start performance monitoring
        this.startPerformanceMonitoring();
        
        this.isInitialized = true;
        console.log('✅ Optimized Version Control UI initialized successfully');
        
        // Update UI to show baseline version if it exists
        this.updateUI();
            
        } catch (error) {
            console.error('❌ Failed to initialize Optimized Version Control UI:', error);
            throw error;
        }
    }

    /**
     * Add optimized UI elements
     */
    addOptimizedUI() {
        const adminControls = document.querySelector('.admin-controls-content');
        if (!adminControls) {
            console.warn('❌ Admin controls not found');
            return;
        }

        // Remove old UI if it exists
        const existingUI = document.getElementById('optimized-version-control-ui');
        if (existingUI) {
            existingUI.remove();
        }

        const optimizedUI = document.createElement('div');
        optimizedUI.id = 'optimized-version-control-ui';
        optimizedUI.className = 'optimized-version-control-ui';
        optimizedUI.innerHTML = this.createUIHTML();

        // Insert at the beginning of admin controls
        adminControls.insertBefore(optimizedUI, adminControls.firstChild);
        
        // Update initial state
        this.updateUI();
    }

    /**
     * Create the optimized UI HTML
     */
    createUIHTML() {
        return `
            <div class="optimized-version-section">
                <div class="version-header">
                    <h4>⚡ Optimized Version Control</h4>
                    <div class="performance-badge" id="performance-badge">
                        <span class="performance-indicator">●</span>
                        <span class="performance-text">Ready</span>
                    </div>
                </div>
                
                <div class="version-stats" id="version-stats">
                    <div class="stat-item">
                        <span class="stat-label">Current:</span>
                        <span class="stat-value" id="current-version-stat">0</span>
                    </div>
                    <div class="stat-item">
                        <span class="stat-label">Cached:</span>
                        <span class="stat-value" id="cache-size-stat">0</span>
                    </div>
                    <div class="stat-item">
                        <span class="stat-label">Pending:</span>
                        <span class="stat-value" id="pending-changes-stat">0</span>
                    </div>
                    <div class="stat-item" id="restore-time-stat" style="display: none;">
                        <span class="stat-label">Last Restore:</span>
                        <span class="stat-value" id="restore-time-value">-</span>
                    </div>
                </div>
                
                <div class="version-actions">
                    <button id="optimized-save-btn" class="btn btn-primary optimized-save-btn" disabled>
                        💾 Save Changes
                    </button>
                    <button id="optimized-history-btn" class="btn btn-secondary">
                        📚 Quick History
                    </button>
                    <button id="performance-details-btn" class="btn btn-secondary btn-small">
                        📊 Performance
                    </button>
                    <button id="clear-all-versions-btn" class="btn btn-danger btn-small">
                        🗑️ Clear All Versions
                    </button>
                </div>
                
                <div class="batch-indicator" id="batch-indicator" style="display: none;">
                    <div class="batch-progress">
                        <div class="batch-bar" id="batch-bar"></div>
                    </div>
                    <div class="batch-text" id="batch-text">Batching changes...</div>
                </div>
            </div>
        `;
    }

    /**
     * Update UI with current state and performance metrics
     */
    updateUI() {
        const stats = this.versionManager.getStats();
        
        // Update version stats
        this.updateElement('current-version-stat', stats.currentVersion);
        this.updateElement('cache-size-stat', stats.cacheSize);
        this.updateElement('pending-changes-stat', stats.pendingChanges);
        
        // Update save button
        const saveButton = document.getElementById('optimized-save-btn');
        if (saveButton) {
            const hasChanges = stats.hasUnsavedChanges || stats.pendingChanges > 0;
            saveButton.disabled = !hasChanges;
            saveButton.classList.toggle('has-changes', hasChanges);
            
            if (hasChanges) {
                const totalChanges = stats.pendingChanges + (stats.hasUnsavedChanges ? 1 : 0);
                saveButton.textContent = `💾 Save Changes (${totalChanges})`;
            } else {
                saveButton.textContent = '💾 Save Changes';
            }
        }
        
        // Update performance badge
        this.updatePerformanceBadge(stats);
        
        // Show/hide batch indicator
        this.updateBatchIndicator(stats.pendingChanges > 0);
    }

    /**
     * Update performance badge based on system state
     */
    updatePerformanceBadge(stats) {
        const badge = document.getElementById('performance-badge');
        if (!badge) return;

        const indicator = badge.querySelector('.performance-indicator');
        const text = badge.querySelector('.performance-text');
        
        if (this.isRestoring) {
            indicator.style.color = '#f39c12';
            text.textContent = 'Restoring...';
            badge.className = 'performance-badge restoring';
        } else if (stats.pendingChanges > 0) {
            indicator.style.color = '#e74c3c';
            text.textContent = 'Batching';
            badge.className = 'performance-badge batching';
        } else if (stats.cacheSize > 10) {
            indicator.style.color = '#27ae60';
            text.textContent = 'Optimized';
            badge.className = 'performance-badge optimized';
        } else {
            indicator.style.color = '#3498db';
            text.textContent = 'Ready';
            badge.className = 'performance-badge ready';
        }
    }

    /**
     * Update batch indicator
     */
    updateBatchIndicator(show) {
        const indicator = document.getElementById('batch-indicator');
        if (!indicator) return;

        if (show) {
            indicator.style.display = 'block';
            this.animateBatchProgress();
        } else {
            indicator.style.display = 'none';
        }
    }

    /**
     * Animate batch progress bar
     */
    animateBatchProgress() {
        const bar = document.getElementById('batch-bar');
        if (!bar) return;

        bar.style.width = '0%';
        bar.style.transition = 'width 1s ease-out';
        
        setTimeout(() => {
            bar.style.width = '100%';
        }, 100);
    }

    /**
     * Set up event listeners
     */
    setupEventListeners() {
        // Save button
        this.addEventDelegate('click', 'optimized-save-btn', () => this.handleSaveChanges());
        
        // History button
        this.addEventDelegate('click', 'optimized-history-btn', () => this.showQuickHistory());
        
        // Performance details button
        this.addEventDelegate('click', 'performance-details-btn', () => this.showPerformanceDetails());
        
        // Clear all versions button
        this.addEventDelegate('click', 'clear-all-versions-btn', () => this.handleClearAllVersions());

        // Listen to version control events
        this.versionManager.addEventListener('changeTracked', () => this.updateUI());
        this.versionManager.addEventListener('changesBatched', () => this.updateUI());
        this.versionManager.addEventListener('versionSaved', (e) => this.handleVersionSaved(e.detail));
        this.versionManager.addEventListener('versionRestored', (e) => this.handleVersionRestored(e.detail));
        this.versionManager.addEventListener('saveError', (e) => this.showErrorMessage(e.detail.error));
        this.versionManager.addEventListener('restoreError', (e) => this.showErrorMessage(e.detail.error));
    }

    /**
     * Handle save changes with GitHub-style version control
     */
    async handleSaveChanges() {
        const saveButton = document.getElementById('optimized-save-btn');
        if (!saveButton || saveButton.disabled) return;

        // Show loading state
        const originalText = saveButton.textContent;
        saveButton.textContent = '⏳ Saving...';
        saveButton.disabled = true;

        const startTime = Date.now();

        try {
<<<<<<< HEAD
            // Get description from user
            const description = this.promptForDescription();
            
            // **GITHUB-STYLE FIX**: Pass pending team member changes to version control
            // Instead of saving them first, we let version control handle the entire flow
            let pendingTeamChanges = null;
=======
            // 1. Save logo changes first (if any pending)
            if (window.saveLogoChanges) {
                console.log('💾 Saving logo changes...');
                const logoSaveResult = await window.saveLogoChanges();
                if (!logoSaveResult) {
                    throw new Error('Failed to save logo changes');
                }
            }

            // 2. Save team member changes (if on about page)
>>>>>>> fb2a3cdb
            if (window.aboutAdminManager && window.aboutAdminManager.hasUnsavedChanges) {
                console.log('📋 Getting pending team member changes for version control...');
                pendingTeamChanges = window.aboutAdminManager.getPendingChangesForVersionControl();
            }
<<<<<<< HEAD
            
            // Save changes with GitHub-style logic (version control will handle everything)
            const result = await this.versionManager.saveChangesGitHubStyle(description, pendingTeamChanges);
=======

            // 3. Request custom description from user
            const description = this.promptForDescription();
            
            // 4. Save all other changes through version control manager
            const result = await this.versionControlManager.saveChanges(description);
>>>>>>> fb2a3cdb
            
            if (result.success) {
                const saveTime = Date.now() - startTime;
                this.showSuccessMessage(
                    `✅ Version ${result.version} saved in ${saveTime}ms! (${result.changeCount} changes)`
                );
                
                // Clear team manager pending changes since version control handled them
                if (window.aboutAdminManager && pendingTeamChanges) {
                    console.log('🔄 Clearing team manager pending changes...');
                    window.aboutAdminManager.clearPendingChanges();
                    // Refresh to show the applied changes
                    await window.aboutAdminManager.loadTeamMembersFromDatabase();
                }
                
            } else {
                throw new Error(result.error);
            }
            
        } catch (error) {
            console.error('❌ Save failed:', error);
            this.showErrorMessage(`Save failed: ${error.message}`);
        } finally {
            saveButton.textContent = originalText;
            this.updateUI();
        }
    }

    /**
     * Show quick history modal with fast restoration
     */
    async showQuickHistory() {
        try {
            const { versions, error } = await this.versionManager.getVersionHistory(10);
            
            if (error) {
                throw new Error(error);
            }

            const modal = this.createHistoryModal(versions);
            document.body.appendChild(modal);
            
        } catch (error) {
            this.showErrorMessage(`Failed to load history: ${error.message}`);
        }
    }

    /**
     * Create optimized history modal
     */
    createHistoryModal(versions) {
        const modal = document.createElement('div');
        modal.className = 'optimized-history-modal';
        modal.innerHTML = `
            <div class="optimized-history-content">
                <div class="history-header">
                    <h3>⚡ Quick Version History</h3>
                    <div class="cache-status">
                        <span class="cache-indicator">📋</span>
                        <span>${this.versionManager.getStats().cacheSize} cached versions</span>
                    </div>
                    <button class="history-close">&times;</button>
                </div>
                <div class="version-info">
                    <p style="color: #666; font-size: 14px; margin: 10px 0;">
                        💡 Each version is a checkpoint you can restore to. Version 1 is your baseline (original state).
                    </p>
                </div>
                <div class="history-body">
                    <div class="performance-info">
                        <div class="perf-item">
                            <span class="perf-icon">⚡</span>
                            <span>Cached versions restore instantly</span>
                        </div>
                        <div class="perf-item">
                            <span class="perf-icon">🔧</span>
                            <span>Other versions build from changes</span>
                        </div>
                    </div>
                    <div class="version-list">
                        ${versions.length === 0 ? 
                            '<div class="no-versions">No versions saved yet</div>' : 
                            versions.map(version => this.createVersionItem(version)).join('')
                        }
                    </div>
                </div>
            </div>
        `;
        
        // Add event listeners
        modal.querySelector('.history-close').addEventListener('click', () => modal.remove());
        modal.addEventListener('click', (e) => {
            if (e.target === modal) modal.remove();
        });
        
        // Version restore buttons
        modal.querySelectorAll('.optimized-restore-btn').forEach(btn => {
            btn.addEventListener('click', async (e) => {
                const versionNumber = parseInt(btn.getAttribute('data-version'));
                await this.handleFastRestore(versionNumber, btn);
                modal.remove();
            });
        });

        return modal;
    }

    /**
     * Create version item with performance indicators
     */
    createVersionItem(version) {
        const isCached = this.versionManager.snapshotCache.has(
            `${version.version_number}_${this.versionManager.currentPage}`
        );
        
        const isBaseline = version.version_number === 1 || (version.description && version.description.includes('Initial State'));
        const versionClass = isBaseline ? 'optimized-version-item baseline-version' : 'optimized-version-item';
        
        return `
            <div class="${versionClass}">
                <div class="version-info">
                    <div class="version-header">
                        <span class="version-number">${isBaseline ? '📸 v' + version.version_number : 'v' + version.version_number}</span>
                        <div class="version-indicators">
                            ${isBaseline ? '<span class="baseline-indicator" title="Baseline - Original State">🏠</span>' : ''}
                            ${isCached ? '<span class="cache-indicator" title="Cached - Instant Restore">📋</span>' : '<span class="build-indicator" title="Will build from changes">🔧</span>'}
                        </div>
                    </div>
                    <div class="version-description">${version.description || 'No description'}</div>
                    <div class="version-meta">
                        <span class="version-date">${new Date(version.created_at).toLocaleString()}</span>
                        <span class="version-type">${version.version_type}</span>
                    </div>
                </div>
                <div class="version-actions">
                    <button class="optimized-restore-btn btn-primary" data-version="${version.version_number}">
                        ${isCached ? '⚡ Instant Restore' : '🔧 Restore'}
                    </button>
                </div>
            </div>
        `;
    }

    /**
     * Handle fast restoration with progress tracking
     */
    async handleFastRestore(versionNumber, button) {
        const originalText = button.textContent;
        button.textContent = '⏳ Restoring...';
        button.disabled = true;
        
        this.isRestoring = true;
        this.updateUI();

        try {
            const result = await this.versionManager.restoreVersion(versionNumber, true);
            
            if (result.success) {
                this.lastRestoreTime = result.restoreTime;
                
                // Show restore time stat
                const restoreTimeStat = document.getElementById('restore-time-stat');
                const restoreTimeValue = document.getElementById('restore-time-value');
                if (restoreTimeStat && restoreTimeValue) {
                    restoreTimeValue.textContent = `${result.restoreTime}ms`;
                    restoreTimeStat.style.display = 'block';
                }
                
                // Show detailed success message
                const elementsText = result.elementsRestored ? ` (${result.elementsRestored} elements)` : '';
                this.showSuccessMessage(
                    `✅ Version ${versionNumber} restored in ${result.restoreTime}ms${elementsText}!`
                );
                
                // No need to refresh page content - restore function already applied content directly
                // Content and database have been updated by the restore function
            } else {
                if (result.message !== 'Restore cancelled by user') {
                    throw new Error(result.error);
                }
            }
            
        } catch (error) {
            console.error('❌ Restore failed:', error);
            this.showErrorMessage(`Restore failed: ${error.message}`);
        } finally {
            button.textContent = originalText;
            button.disabled = false;
            this.isRestoring = false;
            this.updateUI();
        }
    }

    /**
     * Show performance details modal
     */
    showPerformanceDetails() {
        const stats = this.versionManager.getStats();
        
        const modal = document.createElement('div');
        modal.className = 'performance-details-modal';
        modal.innerHTML = `
            <div class="performance-details-content">
                <div class="performance-header">
                    <h3>📊 Performance Details</h3>
                    <button class="performance-close">&times;</button>
                </div>
                <div class="performance-body">
                    <div class="performance-section">
                        <h4>System Status</h4>
                        <div class="perf-stats">
                            <div class="perf-stat">
                                <span class="perf-label">Current Version:</span>
                                <span class="perf-value">${stats.currentVersion}</span>
                            </div>
                            <div class="perf-stat">
                                <span class="perf-label">Cached Snapshots:</span>
                                <span class="perf-value">${stats.cacheSize}</span>
                            </div>
                            <div class="perf-stat">
                                <span class="perf-label">Pending Changes:</span>
                                <span class="perf-value">${stats.pendingChanges}</span>
                            </div>
                            <div class="perf-stat">
                                <span class="perf-label">Unsaved Changes:</span>
                                <span class="perf-value">${stats.hasUnsavedChanges ? 'Yes' : 'No'}</span>
                            </div>
                        </div>
                    </div>
                    
                    <div class="performance-section">
                        <h4>Performance Optimizations</h4>
                        <div class="optimization-list">
                            <div class="optimization-item">
                                <span class="opt-icon">📋</span>
                                <span class="opt-text">Snapshot caching for instant restoration</span>
                            </div>
                            <div class="optimization-item">
                                <span class="opt-icon">⚡</span>
                                <span class="opt-text">Differential change tracking</span>
                            </div>
                            <div class="optimization-item">
                                <span class="opt-icon">🔄</span>
                                <span class="opt-text">Intelligent batch processing</span>
                            </div>
                            <div class="optimization-item">
                                <span class="opt-icon">🗄️</span>
                                <span class="opt-text">Optimized database queries</span>
                            </div>
                        </div>
                    </div>
                    
                    ${this.lastRestoreTime > 0 ? `
                    <div class="performance-section">
                        <h4>Last Restore Performance</h4>
                        <div class="restore-performance">
                            <div class="restore-time">${this.lastRestoreTime}ms</div>
                            <div class="restore-analysis">
                                ${this.analyzeRestorePerformance(this.lastRestoreTime)}
                            </div>
                        </div>
                    </div>
                    ` : ''}
                </div>
            </div>
        `;
        
        document.body.appendChild(modal);
        
        // Add event listeners
        modal.querySelector('.performance-close').addEventListener('click', () => modal.remove());
        modal.addEventListener('click', (e) => {
            if (e.target === modal) modal.remove();
        });
    }

    /**
     * Analyze restore performance
     */
    analyzeRestorePerformance(restoreTime) {
        if (restoreTime < 50) {
            return '🚀 Excellent - Cached snapshot used';
        } else if (restoreTime < 200) {
            return '⚡ Very Good - Database snapshot used';
        } else if (restoreTime < 500) {
            return '✅ Good - Built from changes';
        } else {
            return '⚠️ Slow - Consider optimizing';
        }
    }

    /**
     * Start performance monitoring
     */
    startPerformanceMonitoring() {
        // Update UI every 2 seconds
        this.updateTimer = setInterval(() => {
            this.updateUI();
        }, 2000);
    }

    /**
     * Integration with content editing
     */
    trackContentChange(elementId, oldValue, newValue, metadata = {}) {
        this.versionManager.trackChange(elementId, oldValue, newValue, 'update', metadata);
    }

    /**
     * Handle version saved event
     */
    handleVersionSaved(detail) {
        this.updateUI();
        // Auto-hide batch indicator after save
        setTimeout(() => {
            this.updateBatchIndicator(false);
        }, 1000);
    }

    /**
     * Handle version restored event
     */
    handleVersionRestored(detail) {
        this.lastRestoreTime = detail.restoreTime;
        this.updateUI();
    }

    /**
     * Handle clear all versions request
     */
    async handleClearAllVersions() {
        // Confirm action with user
        const confirmed = confirm(
            '⚠️ Clear All Versions?\n\n' +
            'This will permanently delete ALL saved versions from version control.\n' +
            'This action cannot be undone.\n\n' +
            'Are you sure you want to continue?'
        );
        
        if (!confirmed) return;
        
        // Double confirmation for safety
        const doubleConfirmed = confirm(
            '🚨 FINAL CONFIRMATION\n\n' +
            'Type "DELETE" in the next prompt to confirm deletion of all versions.'
        );
        
        if (!doubleConfirmed) return;
        
        const confirmText = prompt('Type "DELETE" to confirm:');
        if (confirmText !== 'DELETE') {
            alert('❌ Action cancelled - confirmation text did not match.');
            return;
        }
        
        try {
            // Show loading state
            const clearButton = document.getElementById('clear-all-versions-btn');
            if (clearButton) {
                clearButton.textContent = '⏳ Clearing...';
                clearButton.disabled = true;
            }
            
            // Clear all versions from database
            const result = await this.versionManager.clearAllVersions();
            
            if (result.success) {
                this.showSuccessMessage(
                    `✅ All versions cleared successfully! (${result.deletedCount} versions deleted)`
                );
                this.updateUI();
            } else {
                throw new Error(result.error);
            }
            
        } catch (error) {
            console.error('❌ Failed to clear versions:', error);
            this.showErrorMessage(`Failed to clear versions: ${error.message}`);
        } finally {
            // Restore button state
            const clearButton = document.getElementById('clear-all-versions-btn');
            if (clearButton) {
                clearButton.textContent = '🗑️ Clear All Versions';
                clearButton.disabled = false;
            }
        }
    }

    /**
     * Utility methods
     */
    addEventDelegate(eventType, elementId, handler) {
        const delegate = (e) => {
            if (e.target && e.target.id === elementId) {
                e.preventDefault();
                handler(e);
            }
        };
        document.addEventListener(eventType, delegate);
        this.eventListeners.push({ type: eventType, handler: delegate });
    }

    updateElement(id, value) {
        const element = document.getElementById(id);
        if (element) {
            element.textContent = value;
        }
    }

    promptForDescription() {
        return prompt(
            'Version Description (optional):\n\n' +
            'Describe the changes you made:'
        ) || '';
    }

    async refreshPageContent() {
        // Trigger content refresh if available
        if (window.loadContentFromDatabase) {
            await window.loadContentFromDatabase();
        }
        
        // Trigger team members refresh if on about page
        if (window.aboutAdminManager && window.aboutAdminManager.loadTeamMembersFromDatabase) {
            await window.aboutAdminManager.loadTeamMembersFromDatabase();
        }
    }

    showSuccessMessage(message) {
        this.showToast(message, 'success');
    }

    showErrorMessage(message) {
        this.showToast(message, 'error');
    }

    showToast(message, type = 'info') {
        const toast = document.createElement('div');
        toast.className = `optimized-toast toast-${type}`;
        toast.innerHTML = `
            <div class="toast-content">
                ${message}
                <button class="toast-close">&times;</button>
            </div>
        `;
        
        document.body.appendChild(toast);
        
        // Auto-remove after 5 seconds
        setTimeout(() => {
            if (toast.parentNode) {
                toast.remove();
            }
        }, 5000);
        
        // Manual close
        toast.querySelector('.toast-close').addEventListener('click', () => toast.remove());
    }

    /**
     * Public API
     */
    isReady() {
        return this.isInitialized;
    }

    getVersionManager() {
        return this.versionManager;
    }

    /**
     * Cleanup
     */
    cleanup() {
        // Clear timers
        if (this.updateTimer) {
            clearInterval(this.updateTimer);
        }
        
        // Remove event listeners
        this.eventListeners.forEach(({ type, handler }) => {
            document.removeEventListener(type, handler);
        });
        this.eventListeners = [];
        
        // Remove UI elements
        const ui = document.getElementById('optimized-version-control-ui');
        if (ui) {
            ui.remove();
        }
        
        // Remove any toasts
        document.querySelectorAll('.optimized-toast').forEach(toast => toast.remove());
        
        this.isInitialized = false;
        console.log('🎛️ Optimized Version Control UI cleaned up');
    }
}

// Create global instance
const adminVersionControlUI = new OptimizedVersionControlUI();

// Export for use in other modules
export default adminVersionControlUI; <|MERGE_RESOLUTION|>--- conflicted
+++ resolved
@@ -281,42 +281,30 @@
 
         const startTime = Date.now();
 
-        try {
-<<<<<<< HEAD
-            // Get description from user
-            const description = this.promptForDescription();
-            
-            // **GITHUB-STYLE FIX**: Pass pending team member changes to version control
-            // Instead of saving them first, we let version control handle the entire flow
-            let pendingTeamChanges = null;
-=======
-            // 1. Save logo changes first (if any pending)
-            if (window.saveLogoChanges) {
-                console.log('💾 Saving logo changes...');
-                const logoSaveResult = await window.saveLogoChanges();
-                if (!logoSaveResult) {
-                    throw new Error('Failed to save logo changes');
-                }
-            }
-
-            // 2. Save team member changes (if on about page)
->>>>>>> fb2a3cdb
-            if (window.aboutAdminManager && window.aboutAdminManager.hasUnsavedChanges) {
-                console.log('📋 Getting pending team member changes for version control...');
-                pendingTeamChanges = window.aboutAdminManager.getPendingChangesForVersionControl();
-            }
-<<<<<<< HEAD
-            
-            // Save changes with GitHub-style logic (version control will handle everything)
-            const result = await this.versionManager.saveChangesGitHubStyle(description, pendingTeamChanges);
-=======
-
-            // 3. Request custom description from user
-            const description = this.promptForDescription();
-            
-            // 4. Save all other changes through version control manager
-            const result = await this.versionControlManager.saveChanges(description);
->>>>>>> fb2a3cdb
+try {
+    // 1. Save logo changes first (if any pending)
+    if (window.saveLogoChanges) {
+        console.log('💾 Saving logo changes...');
+        const logoSaveResult = await window.saveLogoChanges();
+        if (!logoSaveResult) {
+            throw new Error('Failed to save logo changes');
+        }
+    }
+
+    // 2. Get description from user
+    const description = this.promptForDescription();
+    
+    // 3. Handle team member changes with GitHub-style approach
+    // Pass pending team member changes to version control instead of saving them first
+    let pendingTeamChanges = null;
+    if (window.aboutAdminManager && window.aboutAdminManager.hasUnsavedChanges) {
+        console.log('📋 Getting pending team member changes for version control...');
+        pendingTeamChanges = window.aboutAdminManager.getPendingChangesForVersionControl();
+    }
+    
+    // 4. Save changes with GitHub-style logic (version control handles everything)
+    const result = await this.versionManager.saveChangesGitHubStyle(description, pendingTeamChanges);
+    
             
             if (result.success) {
                 const saveTime = Date.now() - startTime;
